--- conflicted
+++ resolved
@@ -223,15 +223,9 @@
     """
     import argparse
     
-<<<<<<< HEAD
-    parser = argparse.ArgumentParser(description='Run hyperparameter sweeps for dual encoder search model')
-    parser.add_argument('--project', default='dual-encoder-search',
-                        help='W&B project name (default: dual-encoder-search)')
-=======
     parser = argparse.ArgumentParser(description='Run hyperparameter sweeps')
     parser.add_argument('--project', default=PROJECT_NAME,
                         help=f'W&B project name (default: {PROJECT_NAME})')
->>>>>>> ad639243
     parser.add_argument('--count', type=int, default=20,
                         help='Number of sweep runs (default: 20)')
     parser.add_argument('--sweep-id', type=str,
