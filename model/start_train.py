--- conflicted
+++ resolved
@@ -107,7 +107,32 @@
                 training_parameters=training_parameters,
                 model_parameters=model_parameters,
             )
-<<<<<<< HEAD
+        case "learned-boosted-gemma-3-1b-pooled":
+            training_parameters = TrainingHyperparameters(
+                batch_size=128,
+                epochs=20,
+                learning_rate=0.002,
+                dropout=0.3,
+                margin=0.4,
+                initial_token_embeddings_kind="default",
+                freeze_embeddings=True,
+                initial_token_embeddings_boost_kind="ones",
+                freeze_embedding_boosts=False, # Learn boosts
+            )
+
+            model_parameters = PooledTwoTowerModelHyperparameters(
+                comparison_embedding_size=64,
+                query_tower_hidden_dimensions=[],
+                doc_tower_hidden_dimensions=[],
+                include_layer_norms=True,
+                tokenizer="pretrained:google/gemma-3-1b-it",
+            )
+
+            model = PooledTwoTowerModel(
+                model_name=model_name,
+                training_parameters=training_parameters,
+                model_parameters=model_parameters,
+            )
         case "fixed-boosted-word2vec-rnn":
             training_parameters = TrainingHyperparameters(
                 batch_size=128,
@@ -135,21 +160,17 @@
                 model_parameters=model_parameters,
             )
         case "learned-boosted-word2vec-rnn":
-=======
-        case "learned-boosted-gemma-3-1b-linear":
->>>>>>> ad639243
-            training_parameters = TrainingHyperparameters(
-                batch_size=128,
-                epochs=20,
-                learning_rate=0.002,
-                dropout=0.3,
-                margin=0.4,
-                initial_token_embeddings_kind="default",
-                freeze_embeddings=True,
-                initial_token_embeddings_boost_kind="ones",
-                freeze_embedding_boosts=False, # Learn boosts
-            )
-<<<<<<< HEAD
+            training_parameters = TrainingHyperparameters(
+                batch_size=128,
+                epochs=20,
+                learning_rate=0.002,
+                dropout=0.3,
+                margin=0.4,
+                initial_token_embeddings_kind="default",
+                freeze_embeddings=True,
+                initial_token_embeddings_boost_kind="ones",
+                freeze_embedding_boosts=False, # Learn boosts
+            )
             model_parameters = RNNTowerModelHyperparameters(
                 comparison_embedding_size=64,
                 query_tower_hidden_dimensions=[128, 64],
@@ -182,18 +203,6 @@
                 tokenizer="pretrained:sentence-transformers/all-MiniLM-L6-v2",
             )
             model = RNNTwoTowerModel(
-=======
-
-            model_parameters = PooledTwoTowerModelHyperparameters(
-                comparison_embedding_size=64,
-                query_tower_hidden_dimensions=[],
-                doc_tower_hidden_dimensions=[],
-                include_layer_norms=True,
-                tokenizer="pretrained:google/gemma-3-1b-it",
-            )
-
-            model = PooledTwoTowerModel(
->>>>>>> ad639243
                 model_name=model_name,
                 training_parameters=training_parameters,
                 model_parameters=model_parameters,
@@ -201,13 +210,10 @@
         case _:
             raise ValueError(f"Unknown model name: {model_name}")
 
-<<<<<<< HEAD
-    trainer = ModelTrainer(model=model.to(device), validate_and_save_after_epochs=1)
-=======
     trainer = ModelTrainer(
         model=model.to(device),
+        validate_and_save_after_epochs=1
     )
->>>>>>> ad639243
     trainer.train()
 
 
